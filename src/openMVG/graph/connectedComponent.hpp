--- conflicted
+++ resolved
@@ -141,30 +141,20 @@
     }
   }
 
-<<<<<<< HEAD
-  std::cout << "\n"
-    << "Cardinal of nodes: " << lemon::countNodes(putativeGraph.g) << "\n"
-    << "Cardinal of edges: " << lemon::countEdges(putativeGraph.g) << std::endl
-=======
   std::cout
     << "\n"
     << "Cardinal of nodes: " << lemon::countNodes( putativeGraph.g ) << "\n"
     << "Cardinal of edges: " << lemon::countEdges( putativeGraph.g ) << std::endl
->>>>>>> bb98906e
     << std::endl;
 
   return largestBiEdgeCC;
 }
 
-<<<<<<< HEAD
-/// Return node Ids that belongs to the largest CC (Connected Component)
-=======
 /**
 * @brief Computes nodeIds that belongs to the largest connected component
 * @param edges List of edges
 * @return nodeIds that belongs to the largest connected component
 */
->>>>>>> bb98906e
 template<typename EdgesInterface_T, typename IndexT>
 std::set<IndexT> KeepLargestCC_Nodes
 (
