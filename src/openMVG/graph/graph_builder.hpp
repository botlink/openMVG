--- conflicted
+++ resolved
@@ -8,12 +8,11 @@
 #define OPENMVG_GRAPH_BUILDER_H_
 
 #include "openMVG/types.hpp"
-
 #include "lemon/list_graph.h"
 
 #include <memory>
+#include <map>
 #include <set>
-#include <map>
 
 
 namespace openMVG
@@ -68,23 +67,12 @@
     }
 
     //B-- Create a node graph for each element of the set
-<<<<<<< HEAD
     for ( std::set<IndexT>::const_iterator iter = setNodes.begin();
           iter != setNodes.end();
           ++iter )
     {
       map_size_t_to_node[*iter] = g.addNode();
       ( *map_nodeMapIndex ) [map_size_t_to_node.at( *iter )] = *iter;
-=======
-    for ( const auto & elt : setNodes ) 
-      /*
-      std::set<IndexT>::const_iterator iter = setNodes.begin();
-      iter != setNodes.end();
-      ++iter) */
-    {
-      map_size_t_to_node[ elt ] = g.addNode();
-      (*map_nodeMapIndex) [map_size_t_to_node.at( elt )] = elt ;
->>>>>>> 6ca1c9c5
     }
 
     //C-- Add weighted edges from the pairs object
